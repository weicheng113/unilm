--- conflicted
+++ resolved
@@ -599,11 +599,10 @@
         ret += torch.where(is_small, n, val_if_large)
         return ret
 
-<<<<<<< HEAD
-    def _cal_1d_pos_emb(self, hidden_states, position_ids):
+    def _cal_1d_pos_emb(self, hidden_states, position_ids, valid_span):
         # hidden_states(batch_size, seq_len+n_patches+1, emd_size) contains both textual embedding and visual embedding.
         # position_ids(batch_size, seq_len+n_patches+1)[[0,1,2...511,0,1, 196], ...]
-
+        VISUAL_NUM = 196 + 1
         # rel_pos_mat(batch_size, seq_len+n_patches+1, seq_len+n_patches+1) =
         #       position_ids.unsqueeze(-2)(batch_size, 1, seq_len+n_patches+1)
         #       - position_ids.unsqueeze(-1)(batch_size, seq_len+n_patches+1, 1)
@@ -618,16 +617,6 @@
         # rel_pos_mat[0, 2, :] = [-2, -1, ..., 508, 509, -2, -1, ..., 193, 194]
         # rel_pos_mat store relative positions with neighbors for all the (seq_len+n_patches+1) tokens.
         rel_pos_mat = position_ids.unsqueeze(-2) - position_ids.unsqueeze(-1)
-        # rel_pos(batch_size, seq_len+n_patches+1, seq_len+n_patches+1) with near neighbors(within 8 steps) described
-        # exactly and far away neighbors(more than 8 steps) described logarithmically.
-        # left neighbors are in the range of (1 ~ 15), self is 0, and right neighbors are in the range of (17~31).
-        # rel_pos basically to describe near-by neighbour exactly and far-away neighbour briefly.
-=======
-    def _cal_1d_pos_emb(self, hidden_states, position_ids, valid_span):
-        VISUAL_NUM = 196 + 1
-
-        rel_pos_mat = position_ids.unsqueeze(-2) - position_ids.unsqueeze(-1)
-
         if valid_span is not None:
             # for the text part, if two words are not in the same line,
             # set their distance to the max value (position_ids.shape[-1])
@@ -638,7 +627,10 @@
             rel_pos_mat[:, -VISUAL_NUM:, :-VISUAL_NUM] = 0
             rel_pos_mat[:, :-VISUAL_NUM, -VISUAL_NUM:] = 0
 
->>>>>>> 4301ebe1
+# rel_pos(batch_size, seq_len+n_patches+1, seq_len+n_patches+1) with near neighbors(within 8 steps) described
+        # exactly and far away neighbors(more than 8 steps) described logarithmically.
+        # left neighbors are in the range of (1 ~ 15), self is 0, and right neighbors are in the range of (17~31).
+        # rel_pos basically to describe near-by neighbour exactly and far-away neighbour briefly.
         rel_pos = self.relative_position_bucket(
             rel_pos_mat,
             num_buckets=self.rel_pos_bins,
@@ -728,16 +720,11 @@
         all_cross_attentions = () if output_attentions and self.config.add_cross_attention else None
 
         next_decoder_cache = () if use_cache else None
-<<<<<<< HEAD
         # rel_pos(batch_size, num_attention_heads=12, seq_len+n_patches+1, seq_len+n_patches+1) is relative position
         # information or neighbour information, is calculated for input positions and patch bboxes positions.
-        rel_pos = self._cal_1d_pos_emb(hidden_states, position_ids) if self.has_relative_attention_bias else None
+        rel_pos = self._cal_1d_pos_emb(hidden_states, position_ids, valid_span) if self.has_relative_attention_bias else None
         # rel_2d_pos(batch, num_attention_heads=12, seq_len+n_patches+1, seq_len+n_patches+1) is relative 2d position
         # information or neighbour information, is calculated for input bboxes and patch bboxes.
-=======
-
-        rel_pos = self._cal_1d_pos_emb(hidden_states, position_ids, valid_span) if self.has_relative_attention_bias else None
->>>>>>> 4301ebe1
         rel_2d_pos = self._cal_2d_pos_emb(hidden_states, bbox) if self.has_spatial_attention_bias else None
 
         if self.detection:
